# Copyright The PyTorch Lightning team.
#
# Licensed under the Apache License, Version 2.0 (the "License");
# you may not use this file except in compliance with the License.
# You may obtain a copy of the License at
#
#     http://www.apache.org/licenses/LICENSE-2.0
#
# Unless required by applicable law or agreed to in writing, software
# distributed under the License is distributed on an "AS IS" BASIS,
# WITHOUT WARRANTIES OR CONDITIONS OF ANY KIND, either express or implied.
# See the License for the specific language governing permissions and
# limitations under the License.

from torch.utils.data.sampler import BatchSampler


class LightningBatchSampler(BatchSampler):
    """
    This sampler is used to capture indices from the sampler.
    """

    batch_indices = None

    def __iter__(self):
        batch = []
        for idx in self.sampler:
            batch.append(idx)
            if len(batch) == self.batch_size:
                self.batch_indices = batch
                yield batch
                batch = []
        if len(batch) > 0 and not self.drop_last:
            self.batch_indices = batch
            yield batch

    @classmethod
    def to_new_dataloader(cls, dataloader, shuffle=False):
        return type(dataloader)(
            dataloader.dataset,
            batch_size=1,
            shuffle=None,
            sampler=None,
<<<<<<< HEAD
            batch_sampler=cls(dataloader.sampler, dataloader.batch_size, dataloader.drop_last),
            num_workers=dataloader.num_workers,
            collate_fn=dataloader.collate_fn,
            pin_memory=dataloader.pin_memory,
            drop_last=None,
            timeout=dataloader.timeout,
            worker_init_fn=dataloader.worker_init_fn,
            multiprocessing_context=dataloader.multiprocessing_context,
            generator=dataloader.generator
=======
            batch_sampler=cls(dataloader.sampler, dataloader.batch_size, dataloader.drop_last), 
            num_workers=getattr(dataloader, "num_workers", None), 
            collate_fn=getattr(dataloader, "collate_fn", None),
            pin_memory=getattr(dataloader, "pin_memory", False), 
            drop_last=getattr(dataloader, "pin_memory", None), 
            timeout=getattr(dataloader, "timeout", 0),
            worker_init_fn=getattr(dataloader, "worker_init_fn", None), 
            multiprocessing_context=getattr(dataloader, "multiprocessing_context", None),
            generator=getattr(dataloader, "generator", None)            
>>>>>>> 26ad7747
        )<|MERGE_RESOLUTION|>--- conflicted
+++ resolved
@@ -41,25 +41,13 @@
             batch_size=1,
             shuffle=None,
             sampler=None,
-<<<<<<< HEAD
             batch_sampler=cls(dataloader.sampler, dataloader.batch_size, dataloader.drop_last),
-            num_workers=dataloader.num_workers,
-            collate_fn=dataloader.collate_fn,
-            pin_memory=dataloader.pin_memory,
-            drop_last=None,
-            timeout=dataloader.timeout,
-            worker_init_fn=dataloader.worker_init_fn,
-            multiprocessing_context=dataloader.multiprocessing_context,
-            generator=dataloader.generator
-=======
-            batch_sampler=cls(dataloader.sampler, dataloader.batch_size, dataloader.drop_last), 
-            num_workers=getattr(dataloader, "num_workers", None), 
+            num_workers=getattr(dataloader, "num_workers", None),
             collate_fn=getattr(dataloader, "collate_fn", None),
-            pin_memory=getattr(dataloader, "pin_memory", False), 
-            drop_last=getattr(dataloader, "pin_memory", None), 
+            pin_memory=getattr(dataloader, "pin_memory", False),
+            drop_last=getattr(dataloader, "pin_memory", None),
             timeout=getattr(dataloader, "timeout", 0),
-            worker_init_fn=getattr(dataloader, "worker_init_fn", None), 
+            worker_init_fn=getattr(dataloader, "worker_init_fn", None),
             multiprocessing_context=getattr(dataloader, "multiprocessing_context", None),
-            generator=getattr(dataloader, "generator", None)            
->>>>>>> 26ad7747
+            generator=getattr(dataloader, "generator", None)
         )