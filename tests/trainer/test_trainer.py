--- conflicted
+++ resolved
@@ -14,7 +14,6 @@
 import math
 import os
 import pickle
-from pytorch_lightning.accelerators import accelerator
 import sys
 from argparse import Namespace
 from copy import deepcopy
@@ -1443,23 +1442,16 @@
                              r" are valid values for `Trainer`'s `profiler` parameter. *"):
         Trainer(profiler=profiler)
 
-class PredictModel(BoringModel):
-
-    def predict(self, batch, batch_idx, dataloader_idx):
-        return self.layer(batch)
-
-
-<<<<<<< HEAD
+
+def test_trainer_predict(tmpdir):
+    class PredictModel(BoringModel):
+
+        def predict_step(self, batch, batch_idx, dataloader_idx):
+            return self.layer(batch)
+
         def predict_epoch_end(self, predictions):
             assert len(predictions) == 2
             return predictions
-
-        def test_dataloader(self):
-            return [torch.utils.data.DataLoader(RandomDataset(32, 64)),
-                    torch.utils.data.DataLoader(RandomDataset(32, 64))]
-=======
-def test_trainer_predict(tmpdir):
->>>>>>> 86aa7d41
 
     dataloaders = [torch.utils.data.DataLoader(RandomDataset(32, 64)),
                    torch.utils.data.DataLoader(RandomDataset(32, 64))]
@@ -1474,8 +1466,8 @@
         max_epochs=1,
         log_every_n_steps=1,
         weights_summary=None,
-        gpus=2,
-        accelerator="ddp_spawn"
     )
     results = trainer.predict(model, dataloaders)
-    print(results)+    assert len(results) == 2
+    assert len(results[0]) == 2
+    assert results[0][0].shape == torch.Size([1, 2])